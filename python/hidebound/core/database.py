--- conflicted
+++ resolved
@@ -31,8 +31,6 @@
 
 class DaskConnection:
     def __init__(self, cluster_type, num_workers):
-<<<<<<< HEAD
-=======
         # type: (str, int) -> None
         '''
         Instantiates a DaskConnection.
@@ -52,22 +50,11 @@
         Enforce(num_workers, '>=', 1, message=msg)
         # ----------------------------------------------------------------------
 
->>>>>>> b5595108
         self.cluster_type = cluster_type
         self.num_workers = num_workers
         self.cluster = None
 
     def __enter__(self):
-<<<<<<< HEAD
-        if self.cluster_type == 'local':
-            self.cluster = ddist.LocalCluster(
-                n_workers=self.num_workers,
-                dashboard_address='0.0.0.0:8087',
-            )
-            return self
-
-    def __exit__(self, exc_type, exc_val, exc_tb):
-=======
         # type: () -> DaskConnection
         '''
         Creates Dask cluster and assigns it to self.cluster.
@@ -93,7 +80,6 @@
             exc_val (object): Required by python.
             exc_tb (object): Required by python.
         '''
->>>>>>> b5595108
         self.cluster.close()
 
 
@@ -457,24 +443,19 @@
         Returns:
             Database: self.
         '''
-        with DaskConnection(self._dask_cluster_type, self._dask_workers):
-            total = 3
-            self._logger.info('update', step=0, total=total)
-
-            exclude_re = '|'.join([self._exclude_regex, 'hidebound/logs'])
-            data = hbt.directory_to_dataframe(
-                self._root,
-                include_regex=self._include_regex,
-                exclude_regex=exclude_re
-            )
-            self._logger.info(f'update: parsed {self._root}', step=1, total=total)
-
-<<<<<<< HEAD
-            if len(data) > 0:
-=======
+        total = 3
+        self._logger.info('update', step=0, total=total)
+
+        exclude_re = '|'.join([self._exclude_regex, 'hidebound/logs'])
+        data = hbt.directory_to_dataframe(
+            self._root,
+            include_regex=self._include_regex,
+            exclude_regex=exclude_re
+        )
+        self._logger.info(f'update: parsed {self._root}', step=1, total=total)
+
         if len(data) > 0:
             with DaskConnection(self._dask_cluster_type, self._dask_workers):
->>>>>>> b5595108
                 data = dd.from_pandas(data, npartitions=self._dask_workers)
                 data = db_tools.add_specification(data, self._specifications)
                 data = db_tools.validate_filepath(data)
@@ -489,11 +470,11 @@
                 data = data.compute()
             self._logger.info('update: generate', step=2, total=total)
 
-            data = db_tools.cleanup(data)
-            self.data = data
-
-            self._logger.info('update: cleanup', step=3, total=total)
-            self._logger.info('update: complete', step=3, total=total)
+        data = db_tools.cleanup(data)
+        self._logger.info('update: cleanup', step=3, total=total)
+        self.data = data
+
+        self._logger.info('update: complete', step=3, total=total)
         return self
 
     def delete(self):
