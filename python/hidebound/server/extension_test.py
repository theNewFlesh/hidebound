import os

import pytest

from hidebound.core.database import Database
from hidebound.server.api import API
from hidebound.server.extension import HideboundExtension
# ------------------------------------------------------------------------------


def test_init(env, flask_app, config, make_dirs):
    result = HideboundExtension(app=None)
    assert hasattr(result, 'config') is False
    assert hasattr(result, 'database') is False

    flask_app.config['TESTING'] = False
    result = HideboundExtension(app=flask_app)
    assert hasattr(result, 'config')
    assert hasattr(result, 'database')
    assert result.config == config
    assert isinstance(result.database, Database)


def test_get_config_from_env(env, flask_app, config):
    flask_app.config.from_prefixed_env('HIDEBOUND')
    result = HideboundExtension()._get_config_from_env(flask_app)
    for key, val in config.items():
        assert result[key] == val


<<<<<<< HEAD
def test_get_config_from_env_bool(env, app, config):
    config['redact_hash'] = False
    os.environ['HIDEBOUND_REDACT_HASH'] = 'False'
    app.config.from_prefixed_env('HIDEBOUND')
    result = HideboundExtension()._get_config_from_env(app)
=======
def test_get_config_from_env_bool(env, flask_app, config):
    config['dask_enabled'] = True
    os.environ['HIDEBOUND_DASK_ENABLED'] = 'True'
    flask_app.config.from_prefixed_env('HIDEBOUND')
    result = HideboundExtension()._get_config_from_env(flask_app)
>>>>>>> b5595108
    for key, val in config.items():
        assert result[key] == val


def test_get_config_from_yaml_file(env, flask_app, config, config_yaml_file):
    result = HideboundExtension()._get_config_from_file(config_yaml_file)
    for key, val in config.items():
        assert result[key] == val


def test_get_config_from_json_file(env, flask_app, config, config_json_file):
    result = HideboundExtension()._get_config_from_file(config_json_file)
    for key, val in config.items():
        assert result[key] == val


def test_get_config_from_file_error(env, flask_app, config):
    expected = 'Hidebound config files must end in one of these extensions:'
    expected += r" \['json', 'yml', 'yaml'\]\. Given file: "
    expected += r'/foo/bar/config\.pizza\.'
    with pytest.raises(FileNotFoundError, match=expected):
        HideboundExtension()._get_config_from_file('/foo/bar/config.pizza')


def test_get_config_env_vars(env, flask_app, config):
    flask_app.config.from_prefixed_env('HIDEBOUND')
    result = HideboundExtension()._get_config(flask_app)
    for key, val in config.items():
        assert result[key] == val


def test_get_config_mising_env_var(env, flask_app, config):
    os.environ.pop('HIDEBOUND_WORKFLOW')
    flask_app.config.from_prefixed_env('HIDEBOUND')
    result = HideboundExtension()._get_config(flask_app)['workflow']
    expected = ['delete', 'update', 'create', 'export']
    assert result == expected


def test_get_config_env_vars_empty_lists(env, flask_app, config):
    os.environ['HIDEBOUND_WORKFLOW'] = '[]'
    os.environ['HIDEBOUND_SPECIFICATION_FILES'] = '[]'
    os.environ['HIDEBOUND_WEBHOOKS'] = '[]'
    flask_app.config.from_prefixed_env('HIDEBOUND')

    keys = ['workflow', 'specification_files', 'webhooks']
    for key in keys:
        result = HideboundExtension()._get_config(flask_app)[key]
        assert result == []


def test_get_config_filepath(env, flask_app, config, config_yaml_file):
    os.environ['HIDEBOUND_INGRESS_DIRECTORY'] = 'foobar'
    flask_app.config.from_prefixed_env('HIDEBOUND')
    result = HideboundExtension()._get_config(flask_app)

    assert result['ingress_directory'] != 'foobar'

    for key, val in config.items():
        assert result[key] == val


def test_init_app(env, flask_app, config, make_dirs):
    flask_app.config['TESTING'] = False
    hb = HideboundExtension()
    hb.init_app(flask_app)

    assert flask_app.extensions['hidebound'] is hb
    assert flask_app.blueprints['hidebound_api'] is API
    assert hasattr(hb, 'config')
    assert hasattr(hb, 'database')
    assert hb.config == config
    assert isinstance(hb.database, Database)


def test_init_app_testing(env, flask_app, config):
    flask_app.config['TESTING'] = True
    hb = HideboundExtension()
    hb.init_app(flask_app)

    assert flask_app.extensions['hidebound'] is hb
    assert flask_app.blueprints['hidebound_api'] is API
    assert hasattr(hb, 'config') is False
    assert hasattr(hb, 'database') is False<|MERGE_RESOLUTION|>--- conflicted
+++ resolved
@@ -28,19 +28,11 @@
         assert result[key] == val
 
 
-<<<<<<< HEAD
-def test_get_config_from_env_bool(env, app, config):
+def test_get_config_from_env_bool(env, flask_app, config):
     config['redact_hash'] = False
     os.environ['HIDEBOUND_REDACT_HASH'] = 'False'
-    app.config.from_prefixed_env('HIDEBOUND')
-    result = HideboundExtension()._get_config_from_env(app)
-=======
-def test_get_config_from_env_bool(env, flask_app, config):
-    config['dask_enabled'] = True
-    os.environ['HIDEBOUND_DASK_ENABLED'] = 'True'
     flask_app.config.from_prefixed_env('HIDEBOUND')
     result = HideboundExtension()._get_config_from_env(flask_app)
->>>>>>> b5595108
     for key, val in config.items():
         assert result[key] == val
 
